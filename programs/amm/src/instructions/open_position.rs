use crate::error::ErrorCode;
use crate::libraries::liquidity_math;
use crate::libraries::tick_math;
use crate::states::*;
use crate::util::*;
use anchor_lang::prelude::*;
use anchor_lang::solana_program;
use anchor_lang::system_program::{transfer, Transfer};
use anchor_spl::associated_token::AssociatedToken;
use anchor_spl::metadata::{
    create_metadata_accounts_v3,
    mpl_token_metadata::types::{Creator, DataV2},
    CreateMetadataAccountsV3, Metadata,
};
use anchor_spl::token::{Mint, Token, TokenAccount};
use anchor_spl::token_2022::{self, spl_token_2022::instruction::AuthorityType, Token2022};
use anchor_spl::token_2022_extensions::spl_token_metadata_interface;
use anchor_spl::token_interface;
use spl_token_2022::{
    self,
    extension::{BaseStateWithExtensions, StateWithExtensions},
};
use std::cell::RefMut;
#[cfg(feature = "enable-log")]
use std::convert::identity;
use std::ops::Deref;
use std::ops::DerefMut;

#[derive(Accounts)]
#[instruction(tick_lower_index: i32, tick_upper_index: i32,tick_array_lower_start_index:i32,tick_array_upper_start_index:i32)]
pub struct OpenPosition<'info> {
    /// Pays to mint the position
    #[account(mut)]
    pub payer: Signer<'info>,

    /// CHECK: Receives the position NFT
    pub position_nft_owner: UncheckedAccount<'info>,

    /// Unique token mint address
    #[account(
        init,
        mint::decimals = 0,
        mint::authority = pool_state.key(),
        payer = payer,
    )]
    pub position_nft_mint: Box<Account<'info, Mint>>,

    /// Token account where position NFT will be minted
    /// This account created in the contract by cpi to avoid large stack variables
    #[account(
        init,
        associated_token::mint = position_nft_mint,
        associated_token::authority = position_nft_owner,
        payer = payer,
    )]
    pub position_nft_account: Box<Account<'info, TokenAccount>>,

    /// To store metaplex metadata
    /// CHECK: Safety check performed inside function body
    #[account(mut)]
    pub metadata_account: UncheckedAccount<'info>,

    /// Add liquidity for this pool
    #[account(mut)]
    pub pool_state: AccountLoader<'info, PoolState>,

    /// Store the information of market marking in range
    #[account(
        init_if_needed,
        seeds = [
            POSITION_SEED.as_bytes(),
            pool_state.key().as_ref(),
            &tick_lower_index.to_be_bytes(),
            &tick_upper_index.to_be_bytes(),
        ],
        bump,
        payer = payer,
        space = ProtocolPositionState::LEN
    )]
    pub protocol_position: Box<Account<'info, ProtocolPositionState>>,

    /// CHECK: Account to store data for the position's lower tick
    #[account(
        mut,
        seeds = [
            TICK_ARRAY_SEED.as_bytes(),
            pool_state.key().as_ref(),
            &tick_array_lower_start_index.to_be_bytes(),
        ],
        bump,
    )]
    pub tick_array_lower: UncheckedAccount<'info>,

    /// CHECK: Account to store data for the position's upper tick
    #[account(
        mut,
        seeds = [
            TICK_ARRAY_SEED.as_bytes(),
            pool_state.key().as_ref(),
            &tick_array_upper_start_index.to_be_bytes(),
        ],
        bump,
    )]
    pub tick_array_upper: UncheckedAccount<'info>,

    /// personal position state
    #[account(
        init,
        seeds = [POSITION_SEED.as_bytes(), position_nft_mint.key().as_ref()],
        bump,
        payer = payer,
        space = PersonalPositionState::LEN
    )]
    pub personal_position: Box<Account<'info, PersonalPositionState>>,

    /// The token_0 account deposit token to the pool
    #[account(
        mut,
        token::mint = token_vault_0.mint
    )]
    pub token_account_0: Box<Account<'info, TokenAccount>>,

    /// The token_1 account deposit token to the pool
    #[account(
        mut,
        token::mint = token_vault_1.mint
    )]
    pub token_account_1: Box<Account<'info, TokenAccount>>,

    /// The address that holds pool tokens for token_0
    #[account(
        mut,
        constraint = token_vault_0.key() == pool_state.load()?.token_vault_0
    )]
    pub token_vault_0: Box<Account<'info, TokenAccount>>,

    /// The address that holds pool tokens for token_1
    #[account(
        mut,
        constraint = token_vault_1.key() == pool_state.load()?.token_vault_1
    )]
    pub token_vault_1: Box<Account<'info, TokenAccount>>,

    /// Sysvar for token mint and ATA creation
    pub rent: Sysvar<'info, Rent>,

    /// Program to create the position manager state account
    pub system_program: Program<'info, System>,

    /// Program to create mint account and mint tokens
    pub token_program: Program<'info, Token>,
    /// Program to create an ATA for receiving position NFT
    pub associated_token_program: Program<'info, AssociatedToken>,

    /// Program to create NFT metadata
    /// CHECK: Metadata program address constraint applied
    pub metadata_program: Program<'info, Metadata>,
    // remaining account
    // #[account(
    //     seeds = [
    //         POOL_TICK_ARRAY_BITMAP_SEED.as_bytes(),
    //         pool_state.key().as_ref(),
    //     ],
    //     bump
    // )]
    // pub tick_array_bitmap: AccountLoader<'info, TickArrayBitmapExtension>,
}

pub fn open_position_v1<'a, 'b, 'c: 'info, 'info>(
    ctx: Context<'a, 'b, 'c, 'info, OpenPosition<'info>>,
    liquidity: u128,
    amount_0_max: u64,
    amount_1_max: u64,
    tick_lower_index: i32,
    tick_upper_index: i32,
    tick_array_lower_start_index: i32,
    tick_array_upper_start_index: i32,
    with_metadata: bool,
    base_flag: Option<bool>,
) -> Result<()> {
    open_position(
        &ctx.accounts.payer,
        &ctx.accounts.position_nft_owner,
        &ctx.accounts.position_nft_mint.to_account_info(),
        &ctx.accounts.position_nft_account.to_account_info(),
        Some(&ctx.accounts.metadata_account),
        &ctx.accounts.pool_state,
        &ctx.accounts.tick_array_lower,
        &ctx.accounts.tick_array_upper,
        &mut ctx.accounts.protocol_position,
        &mut ctx.accounts.personal_position,
        &ctx.accounts.token_account_0.to_account_info(),
        &ctx.accounts.token_account_1.to_account_info(),
        &ctx.accounts.token_vault_0.to_account_info(),
        &ctx.accounts.token_vault_1.to_account_info(),
        &ctx.accounts.rent,
        &ctx.accounts.system_program,
        &ctx.accounts.token_program,
        &ctx.accounts.associated_token_program,
        Some(&ctx.accounts.metadata_program),
        None,
        None,
        None,
        &ctx.remaining_accounts,
        ctx.bumps.protocol_position,
        ctx.bumps.personal_position,
        liquidity,
        amount_0_max,
        amount_1_max,
        tick_lower_index,
        tick_upper_index,
        tick_array_lower_start_index,
        tick_array_upper_start_index,
        with_metadata,
        base_flag,
        false,
    )
}

pub fn open_position<'a, 'b, 'c: 'info, 'info>(
    payer: &'b Signer<'info>,
    position_nft_owner: &'b UncheckedAccount<'info>,
    position_nft_mint: &'b AccountInfo<'info>,
    position_nft_account: &'b AccountInfo<'info>,
    metadata_account: Option<&'b UncheckedAccount<'info>>,
    pool_state_loader: &'b AccountLoader<'info, PoolState>,
    tick_array_lower_loader: &'b UncheckedAccount<'info>,
    tick_array_upper_loader: &'b UncheckedAccount<'info>,
    protocol_position: &'b mut Box<Account<'info, ProtocolPositionState>>,
    personal_position: &'b mut Box<Account<'info, PersonalPositionState>>,
    token_account_0: &'b AccountInfo<'info>,
    token_account_1: &'b AccountInfo<'info>,
    token_vault_0: &'b AccountInfo<'info>,
    token_vault_1: &'b AccountInfo<'info>,
    rent: &'b Sysvar<'info, Rent>,
    system_program: &'b Program<'info, System>,
    token_program: &'b Program<'info, Token>,
    _associated_token_program: &'b Program<'info, AssociatedToken>,
    metadata_program: Option<&'b Program<'info, Metadata>>,
    token_program_2022: Option<&'b Program<'info, Token2022>>,
    vault_0_mint: Option<Box<InterfaceAccount<'info, token_interface::Mint>>>,
    vault_1_mint: Option<Box<InterfaceAccount<'info, token_interface::Mint>>>,

    remaining_accounts: &'c [AccountInfo<'info>],
    protocol_position_bump: u8,
    personal_position_bump: u8,
    liquidity: u128,
    amount_0_max: u64,
    amount_1_max: u64,
    tick_lower_index: i32,
    tick_upper_index: i32,
    tick_array_lower_start_index: i32,
    tick_array_upper_start_index: i32,
    with_metadata: bool,
    base_flag: Option<bool>,
    use_metadata_extension: bool,
) -> Result<()> {
    let mut liquidity = liquidity;
    {
        let pool_state = &mut pool_state_loader.load_mut()?;
        if !pool_state.get_status_by_bit(PoolStatusBitIndex::OpenPositionOrIncreaseLiquidity) {
            return err!(ErrorCode::NotApproved);
        }
        check_ticks_order(tick_lower_index, tick_upper_index)?;
        check_tick_array_start_index(
            tick_array_lower_start_index,
            tick_lower_index,
            pool_state.tick_spacing,
        )?;
        check_tick_array_start_index(
            tick_array_upper_start_index,
            tick_upper_index,
            pool_state.tick_spacing,
        )?;

        // Why not use anchor's `init-if-needed` to create?
        // Beacuse `tick_array_lower` and `tick_array_upper` can be the same account, anchor can initialze tick_array_lower but it causes a crash when anchor to initialze the `tick_array_upper`,
        // the problem is variable scope, tick_array_lower_loader not exit to save the discriminator while build tick_array_upper_loader.
        let tick_array_lower_loader = TickArrayState::get_or_create_tick_array(
            payer.to_account_info(),
            tick_array_lower_loader.to_account_info(),
            system_program.to_account_info(),
            &pool_state_loader,
            tick_array_lower_start_index,
            pool_state.tick_spacing,
        )?;

        let tick_array_upper_loader =
            if tick_array_lower_start_index == tick_array_upper_start_index {
                AccountLoad::<TickArrayState>::try_from(&tick_array_upper_loader.to_account_info())?
            } else {
                TickArrayState::get_or_create_tick_array(
                    payer.to_account_info(),
                    tick_array_upper_loader.to_account_info(),
                    system_program.to_account_info(),
                    &pool_state_loader,
                    tick_array_upper_start_index,
                    pool_state.tick_spacing,
                )?
            };

        // check if protocol position is initialized
        let protocol_position = protocol_position.deref_mut();
        if protocol_position.pool_id == Pubkey::default() {
            protocol_position.bump = protocol_position_bump;
            protocol_position.pool_id = pool_state_loader.key();
            protocol_position.tick_lower_index = tick_lower_index;
            protocol_position.tick_upper_index = tick_upper_index;
            tick_array_lower_loader
                .load_mut()?
                .get_tick_state_mut(tick_lower_index, pool_state.tick_spacing)?
                .tick = tick_lower_index;
            tick_array_upper_loader
                .load_mut()?
                .get_tick_state_mut(tick_upper_index, pool_state.tick_spacing)?
                .tick = tick_upper_index;
        }

        let use_tickarray_bitmap_extension = pool_state.is_overflow_default_tickarray_bitmap(vec![
            tick_array_lower_start_index,
            tick_array_upper_start_index,
        ]);

        let (amount_0, amount_1, amount_0_transfer_fee, amount_1_transfer_fee) = add_liquidity(
            payer,
            token_account_0,
            token_account_1,
            token_vault_0,
            token_vault_1,
            &tick_array_lower_loader,
            &tick_array_upper_loader,
            protocol_position,
            token_program_2022,
            token_program,
            vault_0_mint,
            vault_1_mint,
            if use_tickarray_bitmap_extension {
                require_keys_eq!(
                    remaining_accounts[0].key(),
                    TickArrayBitmapExtension::key(pool_state_loader.key())
                );
                Some(&remaining_accounts[0])
            } else {
                None
            },
            pool_state,
            &mut liquidity,
            amount_0_max,
            amount_1_max,
            tick_lower_index,
            tick_upper_index,
            base_flag,
        )?;

        // let personal_position = &mut personal_position;
        personal_position.bump = [personal_position_bump];
        personal_position.nft_mint = position_nft_mint.key();
        personal_position.pool_id = pool_state_loader.key();
        personal_position.tick_lower_index = tick_lower_index;
        personal_position.tick_upper_index = tick_upper_index;

        personal_position.fee_growth_inside_0_last_x64 =
            protocol_position.fee_growth_inside_0_last_x64;
        personal_position.fee_growth_inside_1_last_x64 =
            protocol_position.fee_growth_inside_1_last_x64;

        // update rewards, must update before update liquidity
        personal_position.update_rewards(protocol_position.reward_growth_inside, false)?;
        personal_position.liquidity = liquidity;
        personal_position.locked_forever = false;

        emit!(CreatePersonalPositionEvent {
            pool_state: pool_state_loader.key(),
            minter: payer.key(),
            nft_owner: position_nft_owner.key(),
            tick_lower_index: tick_lower_index,
            tick_upper_index: tick_upper_index,
            liquidity: liquidity,
            deposit_amount_0: amount_0,
            deposit_amount_1: amount_1,
            deposit_amount_0_transfer_fee: amount_0_transfer_fee,
            deposit_amount_1_transfer_fee: amount_1_transfer_fee
        });
    }

    mint_nft_and_remove_mint_authority(
        payer,
        pool_state_loader,
        personal_position,
        position_nft_mint,
        position_nft_account,
        metadata_account,
        metadata_program,
        token_program,
        token_program_2022,
        system_program,
        rent,
        with_metadata,
        use_metadata_extension,
    )
}

/// Add liquidity to an initialized pool
pub fn add_liquidity<'b, 'c: 'info, 'info>(
    payer: &'b Signer<'info>,
    token_account_0: &'b AccountInfo<'info>,
    token_account_1: &'b AccountInfo<'info>,
    token_vault_0: &'b AccountInfo<'info>,
    token_vault_1: &'b AccountInfo<'info>,
    tick_array_lower_loader: &'b AccountLoad<'info, TickArrayState>,
    tick_array_upper_loader: &'b AccountLoad<'info, TickArrayState>,
    protocol_position: &mut ProtocolPositionState,
    token_program_2022: Option<&Program<'info, Token2022>>,
    token_program: &'b Program<'info, Token>,
    vault_0_mint: Option<Box<InterfaceAccount<'info, token_interface::Mint>>>,
    vault_1_mint: Option<Box<InterfaceAccount<'info, token_interface::Mint>>>,
    tick_array_bitmap_extension: Option<&'c AccountInfo<'info>>,
    pool_state: &mut RefMut<PoolState>,
    liquidity: &mut u128,
    amount_0_max: u64,
    amount_1_max: u64,
    tick_lower_index: i32,
    tick_upper_index: i32,
    base_flag: Option<bool>,
) -> Result<(u64, u64, u64, u64)> {
    if *liquidity == 0 {
        if base_flag.is_none() {
            // when establishing a new position , liquidity allows for further additions
            return Ok((0, 0, 0, 0));
        }
        if base_flag.unwrap() {
            // must deduct transfer fee before calculate liquidity
            // because only v2 instruction support token_2022, vault_0_mint must be exist
            let amount_0_transfer_fee =
                get_transfer_fee(vault_0_mint.clone().unwrap(), amount_0_max).unwrap();
            *liquidity = liquidity_math::get_liquidity_from_single_amount_0(
                pool_state.sqrt_price_x64,
                tick_math::get_sqrt_price_at_tick(tick_lower_index)?,
                tick_math::get_sqrt_price_at_tick(tick_upper_index)?,
                amount_0_max.checked_sub(amount_0_transfer_fee).unwrap(),
            );
            #[cfg(feature = "enable-log")]
            msg!(
                "liquidity: {}, amount_0_max:{}, amount_0_transfer_fee:{}",
                *liquidity,
                amount_0_max,
                amount_0_transfer_fee
            );
        } else {
            // must deduct transfer fee before calculate liquidity
            // because only v2 instruction support token_2022, vault_1_mint must be exist
            let amount_1_transfer_fee =
                get_transfer_fee(vault_1_mint.clone().unwrap(), amount_1_max).unwrap();
            *liquidity = liquidity_math::get_liquidity_from_single_amount_1(
                pool_state.sqrt_price_x64,
                tick_math::get_sqrt_price_at_tick(tick_lower_index)?,
                tick_math::get_sqrt_price_at_tick(tick_upper_index)?,
                amount_1_max.checked_sub(amount_1_transfer_fee).unwrap(),
            );
            #[cfg(feature = "enable-log")]
            msg!(
                "liquidity: {}, amount_1_max:{}, amount_1_transfer_fee:{}",
                *liquidity,
                amount_1_max,
                amount_1_transfer_fee
            );
        }
    }
    assert!(*liquidity > 0);
    let liquidity_before = pool_state.liquidity;
    require_keys_eq!(tick_array_lower_loader.load()?.pool_id, pool_state.key());
    require_keys_eq!(tick_array_upper_loader.load()?.pool_id, pool_state.key());

    // get tick_state
    let mut tick_lower_state = *tick_array_lower_loader
        .load_mut()?
        .get_tick_state_mut(tick_lower_index, pool_state.tick_spacing)?;
    let mut tick_upper_state = *tick_array_upper_loader
        .load_mut()?
        .get_tick_state_mut(tick_upper_index, pool_state.tick_spacing)?;
    if tick_lower_state.tick == 0 {
        tick_lower_state.tick = tick_lower_index;
    }
    if tick_upper_state.tick == 0 {
        tick_upper_state.tick = tick_upper_index;
    }
    let clock = Clock::get()?;
    let (amount_0, amount_1, flip_tick_lower, flip_tick_upper) = modify_position(
        i128::try_from(*liquidity).unwrap(),
        pool_state,
        protocol_position,
        &mut tick_lower_state,
        &mut tick_upper_state,
        clock.unix_timestamp as u64,
    )?;

    // update tick_state
    tick_array_lower_loader.load_mut()?.update_tick_state(
        tick_lower_index,
        pool_state.tick_spacing,
        tick_lower_state,
    )?;
    tick_array_upper_loader.load_mut()?.update_tick_state(
        tick_upper_index,
        pool_state.tick_spacing,
        tick_upper_state,
    )?;

    if flip_tick_lower {
        let mut tick_array_lower = tick_array_lower_loader.load_mut()?;
        let before_init_tick_count = tick_array_lower.initialized_tick_count;
        tick_array_lower.update_initialized_tick_count(true)?;

        if before_init_tick_count == 0 {
            pool_state.flip_tick_array_bit(
                tick_array_bitmap_extension,
                tick_array_lower.start_tick_index,
            )?;
        }
    }
    if flip_tick_upper {
        let mut tick_array_upper = tick_array_upper_loader.load_mut()?;
        let before_init_tick_count = tick_array_upper.initialized_tick_count;
        tick_array_upper.update_initialized_tick_count(true)?;

        if before_init_tick_count == 0 {
            pool_state.flip_tick_array_bit(
                tick_array_bitmap_extension,
                tick_array_upper.start_tick_index,
            )?;
        }
    }
    require!(
        amount_0 > 0 || amount_1 > 0,
        ErrorCode::ForbidBothZeroForSupplyLiquidity
    );

    let mut amount_0_transfer_fee = 0;
    let mut amount_1_transfer_fee = 0;
    if vault_0_mint.is_some() {
        amount_0_transfer_fee =
            get_transfer_inverse_fee(vault_0_mint.clone().unwrap(), amount_0).unwrap();
    };
    if vault_1_mint.is_some() {
        amount_1_transfer_fee =
            get_transfer_inverse_fee(vault_1_mint.clone().unwrap(), amount_1).unwrap();
    }
    emit!(LiquidityCalculateEvent {
        pool_liquidity: liquidity_before,
        pool_sqrt_price_x64: pool_state.sqrt_price_x64,
        pool_tick: pool_state.tick_current,
        calc_amount_0: amount_0,
        calc_amount_1: amount_1,
        trade_fee_owed_0: 0,
        trade_fee_owed_1: 0,
        transfer_fee_0: amount_0_transfer_fee,
        transfer_fee_1: amount_1_transfer_fee,
    });
    #[cfg(feature = "enable-log")]
    msg!(
        "amount_0: {}, amount_0_transfer_fee: {}, amount_1: {}, amount_1_transfer_fee: {}",
        amount_0,
        amount_0_transfer_fee,
        amount_1,
        amount_1_transfer_fee
    );
    require_gte!(
        amount_0_max,
        amount_0 + amount_0_transfer_fee,
        ErrorCode::PriceSlippageCheck
    );
    require_gte!(
        amount_1_max,
        amount_1 + amount_1_transfer_fee,
        ErrorCode::PriceSlippageCheck
    );
    let mut token_2022_program_opt: Option<AccountInfo> = None;
    if token_program_2022.is_some() {
        token_2022_program_opt = Some(token_program_2022.clone().unwrap().to_account_info());
    }
    transfer_from_user_to_pool_vault(
        payer,
        token_account_0,
        token_vault_0,
        vault_0_mint,
        &token_program,
        token_2022_program_opt.clone(),
        amount_0 + amount_0_transfer_fee,
    )?;
    transfer_from_user_to_pool_vault(
        payer,
        token_account_1,
        token_vault_1,
        vault_1_mint,
        &token_program,
        token_2022_program_opt.clone(),
        amount_1 + amount_1_transfer_fee,
    )?;
    emit!(LiquidityChangeEvent {
        pool_state: pool_state.key(),
        tick: pool_state.tick_current,
        tick_lower: tick_lower_index,
        tick_upper: tick_upper_index,
        liquidity_before: liquidity_before,
        liquidity_after: pool_state.liquidity,
    });
    Ok((
        amount_0,
        amount_1,
        amount_0_transfer_fee,
        amount_1_transfer_fee,
    ))
}

pub fn modify_position(
    liquidity_delta: i128,
    pool_state: &mut RefMut<PoolState>,
    protocol_position_state: &mut ProtocolPositionState,
    tick_lower_state: &mut TickState,
    tick_upper_state: &mut TickState,
    timestamp: u64,
) -> Result<(u64, u64, bool, bool)> {
    let (flip_tick_lower, flip_tick_upper) = update_position(
        liquidity_delta,
        pool_state,
        protocol_position_state,
        tick_lower_state,
        tick_upper_state,
        timestamp,
    )?;
    let mut amount_0 = 0;
    let mut amount_1 = 0;

    if liquidity_delta != 0 {
        (amount_0, amount_1) = liquidity_math::get_delta_amounts_signed(
            pool_state.tick_current,
            pool_state.sqrt_price_x64,
            tick_lower_state.tick,
            tick_upper_state.tick,
            liquidity_delta,
        )?;
        if pool_state.tick_current >= tick_lower_state.tick
            && pool_state.tick_current < tick_upper_state.tick
        {
            pool_state.liquidity =
                liquidity_math::add_delta(pool_state.liquidity, liquidity_delta)?;
        }
    }

    Ok((amount_0, amount_1, flip_tick_lower, flip_tick_upper))
}

/// Updates a position with the given liquidity delta and tick
pub fn update_position(
    liquidity_delta: i128,
    pool_state: &mut RefMut<PoolState>,
    protocol_position_state: &mut ProtocolPositionState,
    tick_lower_state: &mut TickState,
    tick_upper_state: &mut TickState,
    timestamp: u64,
) -> Result<(bool, bool)> {
    let updated_reward_infos = pool_state.update_reward_infos(timestamp)?;

    let mut flipped_lower = false;
    let mut flipped_upper = false;

    // update the ticks if liquidity delta is non-zero
    if liquidity_delta != 0 {
        // Update tick state and find if tick is flipped
        flipped_lower = tick_lower_state.update(
            pool_state.tick_current,
            liquidity_delta,
            pool_state.fee_growth_global_0_x64,
            pool_state.fee_growth_global_1_x64,
            false,
            &updated_reward_infos,
        )?;
        flipped_upper = tick_upper_state.update(
            pool_state.tick_current,
            liquidity_delta,
            pool_state.fee_growth_global_0_x64,
            pool_state.fee_growth_global_1_x64,
            true,
            &updated_reward_infos,
        )?;
        #[cfg(feature = "enable-log")]
        msg!(
            "tick_upper.reward_growths_outside_x64:{:?}, tick_lower.reward_growths_outside_x64:{:?}",
            identity(tick_upper_state.reward_growths_outside_x64),
            identity(tick_lower_state.reward_growths_outside_x64)
        );
    }

    // Update fees
    let (fee_growth_inside_0_x64, fee_growth_inside_1_x64) = tick_array::get_fee_growth_inside(
        tick_lower_state.deref(),
        tick_upper_state.deref(),
        pool_state.tick_current,
        pool_state.fee_growth_global_0_x64,
        pool_state.fee_growth_global_1_x64,
    );

    // Update reward outside if needed
    let reward_growths_inside = tick_array::get_reward_growths_inside(
        tick_lower_state.deref(),
        tick_upper_state.deref(),
        pool_state.tick_current,
        &updated_reward_infos,
    );

    protocol_position_state.update(
        tick_lower_state.tick,
        tick_upper_state.tick,
        liquidity_delta,
        fee_growth_inside_0_x64,
        fee_growth_inside_1_x64,
        reward_growths_inside,
    )?;
    if liquidity_delta < 0 {
        if flipped_lower {
            tick_lower_state.clear();
        }
        if flipped_upper {
            tick_upper_state.clear();
        }
    }
    Ok((flipped_lower, flipped_upper))
}

fn mint_nft_and_remove_mint_authority<'info>(
    payer: &Signer<'info>,
    pool_state_loader: &AccountLoader<'info, PoolState>,
    personal_position: &Account<'info, PersonalPositionState>,
    position_nft_mint: &AccountInfo<'info>,
    position_nft_account: &AccountInfo<'info>,
    metadata_account: Option<&UncheckedAccount<'info>>,
    metadata_program: Option<&Program<'info, Metadata>>,
    token_program: &Program<'info, Token>,
    token_program_2022: Option<&Program<'info, Token2022>>,
    system_program: &Program<'info, System>,
    rent: &Sysvar<'info, Rent>,
    with_metadata: bool,
    use_metadata_extension: bool,
) -> Result<()> {
    let pool_state_info = pool_state_loader.to_account_info();
    let position_nft_mint_info = position_nft_mint.to_account_info();
    let pool_state = pool_state_loader.load()?;
    let seeds = pool_state.seeds();

    let token_program_info = if position_nft_mint_info.owner == token_program.key {
        token_program.to_account_info()
    } else {
        token_program_2022.unwrap().to_account_info()
    };

    if with_metadata {
        let (name, symbol, uri) = get_metadata_data(personal_position.key());
        if use_metadata_extension {
            initialize_token_metadata_extension(
                payer,
                &position_nft_mint_info,
                &pool_state_info,
                &personal_position.to_account_info(),
                token_program_2022.unwrap(),
                name,
                symbol,
                uri,
                &[&seeds],
            )?;
        } else {
            initialize_metadata_account(
                payer,
                &pool_state_info,
                &position_nft_mint_info,
                metadata_account.unwrap(),
                metadata_program.unwrap(),
                system_program,
                rent,
                name,
                symbol,
                uri,
                &[&seeds],
            )?;
        }
    }
    // Mint the NFT
    token_2022::mint_to(
        CpiContext::new_with_signer(
            token_program_info.to_account_info(),
            token_2022::MintTo {
                mint: position_nft_mint_info.clone(),
                to: position_nft_account.to_account_info(),
                authority: pool_state_info.clone(),
            },
            &[&seeds],
        ),
        1,
    )?;

    // Disable minting
    token_2022::set_authority(
        CpiContext::new_with_signer(
            token_program_info.to_account_info(),
            token_2022::SetAuthority {
                current_authority: pool_state_loader.to_account_info(),
                account_or_mint: position_nft_mint_info,
            },
            &[&seeds],
        ),
        AuthorityType::MintTokens,
        None,
    )
}

fn get_metadata_data(personal_position_id: Pubkey) -> (String, String, String) {
    return (
        String::from("Raydium Concentrated Liquidity"),
        String::from("RCL"),
        format!(
            "https://dynamic-ipfs.raydium.io/clmm/position?id={}",
            personal_position_id.to_string()
        ),
    );
}

fn initialize_metadata_account<'info>(
    payer: &Signer<'info>,
    authority: &AccountInfo<'info>,
    position_nft_mint: &AccountInfo<'info>,
    metadata_account: &UncheckedAccount<'info>,
    metadata_program: &Program<'info, Metadata>,
    system_program: &Program<'info, System>,
    rent: &Sysvar<'info, Rent>,
    name: String,
    symbol: String,
    uri: String,
    signers_seeds: &[&[&[u8]]],
) -> Result<()> {
    create_metadata_accounts_v3(
        CpiContext::new_with_signer(
            metadata_program.to_account_info(),
            CreateMetadataAccountsV3 {
                metadata: metadata_account.to_account_info(),
                mint: position_nft_mint.to_account_info(),
                mint_authority: authority.to_account_info(),
                payer: payer.to_account_info(),
                update_authority: authority.to_account_info(),
                system_program: system_program.to_account_info(),
                rent: rent.to_account_info(),
            },
            signers_seeds,
        ),
        DataV2 {
            name,
            symbol,
            uri,
            seller_fee_basis_points: 0,
            creators: Some(vec![Creator {
                address: authority.key(),
                verified: true,
                share: 100,
            }]),
            collection: None,
            uses: None,
        },
        false,
        true,
        None,
    )?;
    Ok(())
}

pub fn initialize_token_metadata_extension<'info>(
    payer: &Signer<'info>,
    position_nft_mint: &AccountInfo<'info>,
    mint_authority: &AccountInfo<'info>,
    metadata_update_authority: &AccountInfo<'info>,
    token_2022_program: &Program<'info, Token2022>,
    name: String,
    symbol: String,
    uri: String,
    signers_seeds: &[&[&[u8]]],
) -> Result<()> {
    let metadata = spl_token_metadata_interface::state::TokenMetadata {
        name,
        symbol,
        uri,
        ..Default::default()
    };

    let mint_data = position_nft_mint.try_borrow_data()?;
    let mint_state_unpacked =
        StateWithExtensions::<spl_token_2022::state::Mint>::unpack(&mint_data)?;
    let new_account_len =
        mint_state_unpacked.try_get_new_account_len_for_variable_len_extension(&metadata)?;
    let new_rent_exempt_lamports = Rent::get()?.minimum_balance(new_account_len);
    let additional_lamports = new_rent_exempt_lamports.saturating_sub(position_nft_mint.lamports());
    // CPI call will borrow the account data
    drop(mint_data);

    let cpi_context = CpiContext::new(
        token_2022_program.to_account_info(),
        Transfer {
            from: payer.to_account_info(),
            to: position_nft_mint.to_account_info(),
        },
    );
    transfer(cpi_context, additional_lamports)?;

    solana_program::program::invoke_signed(
        &spl_token_metadata_interface::instruction::initialize(
            token_2022_program.key,
            position_nft_mint.key,
            metadata_update_authority.key,
            position_nft_mint.key,
            &mint_authority.key(),
            metadata.name,
            metadata.symbol,
            metadata.uri,
        ),
        &[
            position_nft_mint.to_account_info(),
            mint_authority.to_account_info(),
            metadata_update_authority.to_account_info(),
            token_2022_program.to_account_info(),
        ],
        signers_seeds,
    )?;

    Ok(())
}

#[cfg(test)]
mod modify_position_test {
    use super::modify_position;
    use crate::libraries::tick_math;
    use crate::states::oracle::block_timestamp_mock;
    use crate::states::pool_test::build_pool;
    use crate::states::protocol_position::*;
    use crate::states::tick_array_test::build_tick;

<<<<<<< HEAD
    // #[test]
    // fn liquidity_delta_zero_empty_liquidity_not_allowed_test() {
    //     let pool_state_ref = build_pool(1, 10, 1000, 10000);
    //     let pool_state = &mut pool_state_ref.borrow_mut();
    //     let tick_lower_state = &mut build_tick(1, 10, 10).take();
    //     let tick_upper_state = &mut build_tick(2, 10, -10).take();

    //     let result = modify_position(
    //         0,
    //         pool_state,
    //         &mut ProtocolPositionState::default(),
    //         tick_lower_state,
    //         tick_upper_state,
    //         block_timestamp_mock(),
    //     );
    //     assert!(result.is_err());
    //     assert_eq!(result.unwrap_err(), ErrorCode::InvaildLiquidity.into());
    // }

=======
>>>>>>> 835bc892
    #[test]
    fn init_position_in_range_test() {
        let liquidity = 10000;
        let tick_current = 1;
        let pool_state_ref = build_pool(
            tick_current,
            10,
            tick_math::get_sqrt_price_at_tick(tick_current).unwrap(),
            liquidity,
        );
        let pool_state = &mut pool_state_ref.borrow_mut();

        let tick_lower_index = 0;
        let tick_upper_index = 2;
        let tick_lower_state = &mut build_tick(tick_lower_index, 0, 0).take();
        let tick_upper_state = &mut build_tick(tick_upper_index, 0, 0).take();

        let liquidity_delta = 10000;
        let protocol_position = &mut ProtocolPositionState::default();
        let (amount_0_int, amount_1_int, flip_tick_lower, flip_tick_upper) = modify_position(
            liquidity_delta,
            pool_state,
            protocol_position,
            tick_lower_state,
            tick_upper_state,
            block_timestamp_mock(),
        )
        .unwrap();
        assert!(amount_0_int != 0);
        assert!(amount_1_int != 0);
        assert_eq!(flip_tick_lower, true);
        assert_eq!(flip_tick_upper, true);

        // check pool active liquidity
        let new_liquidity = pool_state.liquidity;
        assert_eq!(new_liquidity, liquidity + (liquidity_delta as u128));

        // check tick state
        assert!(tick_lower_state.is_initialized());
        assert!(tick_lower_state.liquidity_gross == 10000);
        assert!(tick_upper_state.liquidity_gross == 10000);

        assert!(tick_lower_state.liquidity_net == 10000);
        assert!(tick_upper_state.liquidity_net == -10000);

        assert!(tick_lower_state.fee_growth_outside_0_x64 == pool_state.fee_growth_global_0_x64);
        assert!(tick_lower_state.fee_growth_outside_1_x64 == pool_state.fee_growth_global_1_x64);
        assert!(tick_upper_state.fee_growth_outside_0_x64 == 0);
        assert!(tick_upper_state.fee_growth_outside_1_x64 == 0);

        // check protocol position
        let fee_growth_inside_0_last_x64 = pool_state.fee_growth_global_0_x64
            - tick_lower_state.fee_growth_outside_0_x64
            - tick_upper_state.fee_growth_outside_0_x64;
        let fee_growth_inside_1_last_x64 = pool_state.fee_growth_global_1_x64
            - tick_lower_state.fee_growth_outside_1_x64
            - tick_upper_state.fee_growth_outside_1_x64;
        assert!(protocol_position.fee_growth_inside_0_last_x64 == fee_growth_inside_0_last_x64);
        assert!(protocol_position.fee_growth_inside_1_last_x64 == fee_growth_inside_1_last_x64);
        assert!(protocol_position.token_fees_owed_0 == 0);
        assert!(protocol_position.token_fees_owed_1 == 0);
        assert!(protocol_position.tick_lower_index == tick_lower_index);
        assert!(protocol_position.tick_upper_index == tick_upper_index);

        // check protocol position state
    }

    #[test]
    fn init_position_in_left_of_current_tick_test() {
        let liquidity = 10000;
        let tick_current = 1;
        let pool_state_ref = build_pool(
            tick_current,
            10,
            tick_math::get_sqrt_price_at_tick(tick_current).unwrap(),
            liquidity,
        );
        let pool_state = &mut pool_state_ref.borrow_mut();

        let tick_lower_index = -1;
        let tick_upper_index = 0;
        let tick_lower_state = &mut build_tick(tick_lower_index, 0, 0).take();
        let tick_upper_state = &mut build_tick(tick_upper_index, 0, 0).take();

        let liquidity_delta = 10000;
        let protocol_position = &mut ProtocolPositionState::default();
        let (amount_0_int, amount_1_int, flip_tick_lower, flip_tick_upper) = modify_position(
            liquidity_delta,
            pool_state,
            protocol_position,
            tick_lower_state,
            tick_upper_state,
            block_timestamp_mock(),
        )
        .unwrap();
        assert!(amount_0_int == 0);
        assert!(amount_1_int != 0);
        assert_eq!(flip_tick_lower, true);
        assert_eq!(flip_tick_upper, true);

        // check pool active liquidity
        let new_liquidity = pool_state.liquidity;
        assert_eq!(new_liquidity, liquidity_delta as u128);

        // check tick state
        assert!(tick_lower_state.is_initialized());
        assert!(tick_lower_state.liquidity_gross == 10000);
        assert!(tick_upper_state.liquidity_gross == 10000);

        assert!(tick_lower_state.liquidity_net == 10000);
        assert!(tick_upper_state.liquidity_net == -10000);

        assert!(tick_lower_state.fee_growth_outside_0_x64 == pool_state.fee_growth_global_0_x64);
        assert!(tick_lower_state.fee_growth_outside_1_x64 == pool_state.fee_growth_global_1_x64);
        assert!(tick_upper_state.fee_growth_outside_0_x64 == pool_state.fee_growth_global_0_x64);
        assert!(tick_upper_state.fee_growth_outside_1_x64 == pool_state.fee_growth_global_1_x64);

        // check protocol position
        let fee_growth_inside_0_last_x64 = pool_state.fee_growth_global_0_x64
            - tick_lower_state.fee_growth_outside_0_x64
            - (pool_state.fee_growth_global_0_x64 - tick_upper_state.fee_growth_outside_0_x64);
        let fee_growth_inside_1_last_x64 = pool_state.fee_growth_global_1_x64
            - tick_lower_state.fee_growth_outside_1_x64
            - (pool_state.fee_growth_global_1_x64 - tick_upper_state.fee_growth_outside_1_x64);
        assert!(protocol_position.fee_growth_inside_0_last_x64 == fee_growth_inside_0_last_x64);
        assert!(protocol_position.fee_growth_inside_1_last_x64 == fee_growth_inside_1_last_x64);
        assert!(protocol_position.token_fees_owed_0 == 0);
        assert!(protocol_position.token_fees_owed_1 == 0);
        assert!(protocol_position.tick_lower_index == tick_lower_index);
        assert!(protocol_position.tick_upper_index == tick_upper_index);
    }

    #[test]
    fn init_position_in_right_of_current_tick_test() {
        let liquidity = 10000;
        let tick_current = 1;
        let pool_state_ref = build_pool(
            tick_current,
            10,
            tick_math::get_sqrt_price_at_tick(tick_current).unwrap(),
            liquidity,
        );
        let pool_state = &mut pool_state_ref.borrow_mut();

        let tick_lower_index = 2;
        let tick_upper_index = 3;
        let tick_lower_state = &mut build_tick(tick_lower_index, 0, 0).take();
        let tick_upper_state = &mut build_tick(tick_upper_index, 0, 0).take();

        let liquidity_delta = 10000;
        let protocol_position = &mut ProtocolPositionState::default();
        let (amount_0_int, amount_1_int, flip_tick_lower, flip_tick_upper) = modify_position(
            liquidity_delta,
            pool_state,
            protocol_position,
            tick_lower_state,
            tick_upper_state,
            block_timestamp_mock(),
        )
        .unwrap();
        assert!(amount_0_int != 0);
        assert!(amount_1_int == 0);
        assert_eq!(flip_tick_lower, true);
        assert_eq!(flip_tick_upper, true);

        // check pool active liquidity
        let new_liquidity = pool_state.liquidity;
        assert_eq!(new_liquidity, liquidity_delta as u128);

        // check tick state
        assert!(tick_lower_state.is_initialized());
        assert!(tick_lower_state.liquidity_gross == 10000);
        assert!(tick_upper_state.liquidity_gross == 10000);

        assert!(tick_lower_state.liquidity_net == 10000);
        assert!(tick_upper_state.liquidity_net == -10000);

        assert!(tick_lower_state.fee_growth_outside_0_x64 == 0);
        assert!(tick_lower_state.fee_growth_outside_1_x64 == 0);
        assert!(tick_upper_state.fee_growth_outside_0_x64 == 0);
        assert!(tick_upper_state.fee_growth_outside_1_x64 == 0);

        // check protocol position
        let fee_growth_inside_0_last_x64 = pool_state.fee_growth_global_0_x64
            - (pool_state.fee_growth_global_0_x64 - tick_lower_state.fee_growth_outside_0_x64)
            - tick_upper_state.fee_growth_outside_0_x64;
        let fee_growth_inside_1_last_x64 = pool_state.fee_growth_global_1_x64
            - (pool_state.fee_growth_global_1_x64 - tick_lower_state.fee_growth_outside_1_x64)
            - tick_upper_state.fee_growth_outside_1_x64;
        assert!(protocol_position.fee_growth_inside_0_last_x64 == fee_growth_inside_0_last_x64);
        assert!(protocol_position.fee_growth_inside_1_last_x64 == fee_growth_inside_1_last_x64);
        assert!(protocol_position.token_fees_owed_0 == 0);
        assert!(protocol_position.token_fees_owed_1 == 0);
        assert!(protocol_position.tick_lower_index == tick_lower_index);
        assert!(protocol_position.tick_upper_index == tick_upper_index);

        // check protocol position state
    }
}<|MERGE_RESOLUTION|>--- conflicted
+++ resolved
@@ -939,28 +939,6 @@
     use crate::states::protocol_position::*;
     use crate::states::tick_array_test::build_tick;
 
-<<<<<<< HEAD
-    // #[test]
-    // fn liquidity_delta_zero_empty_liquidity_not_allowed_test() {
-    //     let pool_state_ref = build_pool(1, 10, 1000, 10000);
-    //     let pool_state = &mut pool_state_ref.borrow_mut();
-    //     let tick_lower_state = &mut build_tick(1, 10, 10).take();
-    //     let tick_upper_state = &mut build_tick(2, 10, -10).take();
-
-    //     let result = modify_position(
-    //         0,
-    //         pool_state,
-    //         &mut ProtocolPositionState::default(),
-    //         tick_lower_state,
-    //         tick_upper_state,
-    //         block_timestamp_mock(),
-    //     );
-    //     assert!(result.is_err());
-    //     assert_eq!(result.unwrap_err(), ErrorCode::InvaildLiquidity.into());
-    // }
-
-=======
->>>>>>> 835bc892
     #[test]
     fn init_position_in_range_test() {
         let liquidity = 10000;
